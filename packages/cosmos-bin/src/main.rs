--- conflicted
+++ resolved
@@ -280,17 +280,13 @@
         if let Some(grpc) = opt.cosmos_grpc {
             builder.grpc_url = grpc;
         }
-<<<<<<< HEAD
-=======
+
+        if let Some(gas_multiplier) = opt.gas_multiplier {
+            builder.config.gas_estimate_multiplier = gas_multiplier;
+        }
+
         if let Some(referer_header) = opt.referer_header {
             builder.set_referer_header(referer_header);
-        }
-        let cosmos = builder.build_lazy();
-        let address_type = cosmos.get_address_type();
-
->>>>>>> 28c2baee
-        if let Some(gas_multiplier) = opt.gas_multiplier {
-            builder.config.gas_estimate_multiplier = gas_multiplier;
         }
         let cosmos = builder.build_lazy();
         let address_type = cosmos.get_address_type();
