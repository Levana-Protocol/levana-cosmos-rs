mod jsonrpc;

use std::{fmt::Display, str::FromStr, sync::Arc};

use anyhow::{Context, Result};
use chrono::{DateTime, TimeZone, Utc};
use cosmos_sdk_proto::{
    cosmos::{
        auth::v1beta1::{BaseAccount, QueryAccountRequest},
        bank::v1beta1::{MsgSend, QueryAllBalancesRequest},
        base::{
            abci::v1beta1::TxResponse,
            query::v1beta1::PageRequest,
            tendermint::v1beta1::{GetBlockByHeightRequest, GetLatestBlockRequest},
            v1beta1::Coin,
        },
        tx::v1beta1::{
            AuthInfo, BroadcastMode, BroadcastTxRequest, Fee, GetTxRequest, GetTxsEventRequest,
            ModeInfo, OrderBy, SignDoc, SignerInfo, SimulateRequest, SimulateResponse, Tx, TxBody,
        },
    },
    cosmwasm::wasm::v1::{
        ContractInfo, MsgExecuteContract, MsgInstantiateContract, MsgMigrateContract, MsgStoreCode,
        MsgUpdateAdmin, QueryContractHistoryRequest, QueryContractHistoryResponse,
        QueryContractInfoRequest, QueryRawContractStateRequest, QuerySmartContractStateRequest,
    },
    traits::Message,
};
use deadpool::{async_trait, managed::RecycleResult};
use serde::de::Visitor;
use tokio::sync::Mutex;
use tonic::{
    codegen::InterceptedService,
    service::Interceptor,
    transport::{Channel, ClientTlsConfig, Endpoint},
    Status,
};

use crate::{address::HasAddressType, Address, AddressType, HasAddress};

use self::jsonrpc::make_jsonrpc_request;

use super::Wallet;

#[derive(Clone)]
pub struct Cosmos {
    pool: deadpool::managed::Pool<CosmosBuilders>,
}

/// Multiple [CosmosBuilder]s to allow for automatically switching between nodes.
pub struct CosmosBuilders {
    builders: Vec<Arc<CosmosBuilder>>,
    next_index: parking_lot::Mutex<usize>,
}

impl CosmosBuilders {
    fn get_first_builder(&self) -> &Arc<CosmosBuilder> {
        self.builders
            .first()
            .expect("Cannot construct a CosmosBuilders with no CosmosBuilder")
    }

    pub fn add(&mut self, builder: impl Into<Arc<CosmosBuilder>>) {
        self.builders.push(builder.into());
    }
}

#[async_trait]
impl deadpool::managed::Manager for CosmosBuilders {
    type Type = CosmosInner;

    type Error = anyhow::Error;

    async fn create(&self) -> Result<Self::Type> {
        self.get_next_builder().build_inner().await
    }

    async fn recycle(&self, _: &mut CosmosInner) -> RecycleResult<anyhow::Error> {
        Ok(())
    }
}

impl CosmosBuilders {
    fn get_next_builder(&self) -> Arc<CosmosBuilder> {
        let mut guard = self.next_index.lock();
        let res = self
            .builders
            .get(*guard)
            .expect("Impossible. get_next_builders failed")
            .clone();

        *guard += 1;
        if *guard >= self.builders.len() {
            *guard = 0;
        }

        res
    }
}

impl Cosmos {
    pub(crate) async fn inner(&self) -> Result<deadpool::managed::Object<CosmosBuilders>> {
        self.pool.get().await.map_err(|e| {
            anyhow::anyhow!("Unable to get internal CosmosInner value from pool: {e:?}")
        })
    }

    pub fn get_first_builder(&self) -> Arc<CosmosBuilder> {
        self.pool.manager().get_first_builder().clone()
    }
}

impl HasAddressType for Cosmos {
    fn get_address_type(&self) -> AddressType {
        self.pool.manager().get_first_builder().address_type
    }
}

pub struct CosmosInterceptor(Option<String>);

impl Interceptor for CosmosInterceptor {
    fn call(&mut self, mut request: tonic::Request<()>) -> Result<tonic::Request<()>, Status> {
        let req = request.metadata_mut();
        if let Some(value) = &self.0 {
            let value = FromStr::from_str(value);
            if let Ok(header_value) = value {
                req.insert("referer", header_value);
            }
        }
        Ok(request)
    }
}

/// Internal data structure containing gRPC clients.
pub struct CosmosInner {
<<<<<<< HEAD
    pub(crate) builder: Arc<CosmosBuilder>,
    auth_query_client:
        Mutex<cosmos_sdk_proto::cosmos::auth::v1beta1::query_client::QueryClient<Channel>>,
    bank_query_client:
        Mutex<cosmos_sdk_proto::cosmos::bank::v1beta1::query_client::QueryClient<Channel>>,
    tx_service_client:
        Mutex<cosmos_sdk_proto::cosmos::tx::v1beta1::service_client::ServiceClient<Channel>>,
    wasm_query_client:
        Mutex<cosmos_sdk_proto::cosmwasm::wasm::v1::query_client::QueryClient<Channel>>,
=======
    auth_query_client: Mutex<
        cosmos_sdk_proto::cosmos::auth::v1beta1::query_client::QueryClient<
            InterceptedService<Channel, CosmosInterceptor>,
        >,
    >,
    bank_query_client: Mutex<
        cosmos_sdk_proto::cosmos::bank::v1beta1::query_client::QueryClient<
            InterceptedService<Channel, CosmosInterceptor>,
        >,
    >,
    tx_service_client: Mutex<
        cosmos_sdk_proto::cosmos::tx::v1beta1::service_client::ServiceClient<
            InterceptedService<Channel, CosmosInterceptor>,
        >,
    >,
    wasm_query_client: Mutex<
        cosmos_sdk_proto::cosmwasm::wasm::v1::query_client::QueryClient<
            InterceptedService<Channel, CosmosInterceptor>,
        >,
    >,
>>>>>>> 28c2baee
    tendermint_client: Mutex<
        cosmos_sdk_proto::cosmos::base::tendermint::v1beta1::service_client::ServiceClient<
            InterceptedService<Channel, CosmosInterceptor>,
        >,
    >,
    pub(crate) authz_query_client: Mutex<
        cosmos_sdk_proto::cosmos::authz::v1beta1::query_client::QueryClient<
            InterceptedService<Channel, CosmosInterceptor>,
        >,
    >,
<<<<<<< HEAD
    pub(crate) authz_query_client:
        Mutex<cosmos_sdk_proto::cosmos::authz::v1beta1::query_client::QueryClient<Channel>>,
    pub(crate) rpc_info: Option<RpcInfo>,
}

pub(crate) struct RpcInfo {
    client: reqwest::Client,
    endpoint: String,
=======
>>>>>>> 28c2baee
}

#[derive(Clone, Copy, Debug, Hash, PartialEq, Eq)]
pub enum CosmosNetwork {
    JunoTestnet,
    JunoMainnet,
    JunoLocal,
    OsmosisMainnet,
    OsmosisTestnet,
    OsmosisLocal,
    Dragonfire,
    WasmdLocal,
    SeiTestnet,
    StargazeTestnet,
    StargazeMainnet,
}

/// Build a connection
#[derive(Clone)]
pub struct CosmosBuilder {
    pub grpc_url: String,
    pub chain_id: String,
    pub gas_coin: String,
    pub address_type: AddressType,
    pub config: CosmosConfig,
}

/// Optional config values.
#[derive(Clone)]
pub struct CosmosConfig {
    /// Override RPC endpoint to use instead of gRPC.
    pub rpc_url: Option<String>,

    /// Client used for RPC connections. If not provided, creates a new one.
    pub client: Option<reqwest::Client>,

    // Add a multiplier to the gas estimate to account for any gas fluctuations
    pub gas_estimate_multiplier: f64,

    /// Coins used per 1000 gas
    pub coins_per_kgas: u64,

    /// How many attempts to give a transaction before giving up
<<<<<<< HEAD
    pub transaction_attempts: usize,
}

impl Default for CosmosConfig {
    fn default() -> Self {
        // same amount that CosmosJS uses:  https://github.com/cosmos/cosmjs/blob/e8e65aa0c145616ccb58625c32bffe08b46ff574/packages/cosmwasm-stargate/src/signingcosmwasmclient.ts#L550
        // and OsmoJS too: https://github.com/osmosis-labs/osmojs/blob/bacb2fc322abc3d438581f5dce049f5ae467059d/packages/osmojs/src/utils/gas/estimation.ts#L10
        const DEFAULT_GAS_ESTIMATE_MULTIPLIER: f64 = 1.3;
        Self {
            rpc_url: None,
            client: None,
            gas_estimate_multiplier: DEFAULT_GAS_ESTIMATE_MULTIPLIER,
            coins_per_kgas: 30,
            transaction_attempts: 30,
        }
    }
=======
    transaction_attempts: usize,
    /// Referrer header that can be set
    referer_header: Option<String>,
>>>>>>> 28c2baee
}

impl CosmosBuilder {
    pub async fn build(self) -> Result<Cosmos> {
        let cosmos = self.build_lazy();
        // Force strict connection
        std::mem::drop(cosmos.inner().await?);
        Ok(cosmos)
    }

    pub fn build_lazy(self) -> Cosmos {
        CosmosBuilders::from(self).build_lazy()
    }
}

impl From<CosmosBuilder> for CosmosBuilders {
    fn from(c: CosmosBuilder) -> Self {
        CosmosBuilders {
            builders: vec![c.into()],
            next_index: parking_lot::Mutex::new(0),
        }
    }
}

impl CosmosBuilders {
    pub fn build_lazy(self) -> Cosmos {
        Cosmos {
            pool: deadpool::managed::Pool::builder(self)
                .build()
                .expect("Unexpected pool build error"),
        }
    }
}

impl serde::Serialize for CosmosNetwork {
    fn serialize<S>(&self, serializer: S) -> Result<S::Ok, S::Error>
    where
        S: serde::Serializer,
    {
        serializer.serialize_str(self.as_str())
    }
}

impl<'de> serde::Deserialize<'de> for CosmosNetwork {
    fn deserialize<D>(deserializer: D) -> Result<Self, D::Error>
    where
        D: serde::Deserializer<'de>,
    {
        deserializer.deserialize_str(CosmosNetworkVisitor)
    }
}

struct CosmosNetworkVisitor;

impl<'de> Visitor<'de> for CosmosNetworkVisitor {
    type Value = CosmosNetwork;

    fn expecting(&self, formatter: &mut std::fmt::Formatter) -> std::fmt::Result {
        formatter.write_str("CosmosNetwork")
    }

    fn visit_str<E>(self, v: &str) -> Result<Self::Value, E>
    where
        E: serde::de::Error,
    {
        CosmosNetwork::from_str(v).map_err(E::custom)
    }
}

impl CosmosNetwork {
    fn as_str(self) -> &'static str {
        match self {
            CosmosNetwork::JunoTestnet => "juno-testnet",
            CosmosNetwork::JunoMainnet => "juno-mainnet",
            CosmosNetwork::JunoLocal => "juno-local",
            CosmosNetwork::OsmosisMainnet => "osmosis-mainnet",
            CosmosNetwork::OsmosisTestnet => "osmosis-testnet",
            CosmosNetwork::OsmosisLocal => "osmosis-local",
            CosmosNetwork::Dragonfire => "dragonfire",
            CosmosNetwork::WasmdLocal => "wasmd-local",
            CosmosNetwork::SeiTestnet => "sei-testnet",
            CosmosNetwork::StargazeTestnet => "stargaze-testnet",
            CosmosNetwork::StargazeMainnet => "stargaze-mainnet",
        }
    }
}

impl Display for CosmosNetwork {
    fn fmt(&self, f: &mut std::fmt::Formatter) -> std::fmt::Result {
        f.write_str(self.as_str())
    }
}

impl FromStr for CosmosNetwork {
    type Err = anyhow::Error;

    fn from_str(s: &str) -> Result<Self, Self::Err> {
        match s {
            "juno-testnet" => Ok(CosmosNetwork::JunoTestnet),
            "juno-mainnet" => Ok(CosmosNetwork::JunoMainnet),
            "juno-local" => Ok(CosmosNetwork::JunoLocal),
            "osmosis-mainnet" => Ok(CosmosNetwork::OsmosisMainnet),
            "osmosis-testnet" => Ok(CosmosNetwork::OsmosisTestnet),
            "osmosis-local" => Ok(CosmosNetwork::OsmosisLocal),
            "dragonfire" => Ok(CosmosNetwork::Dragonfire),
            "wasmd-local" => Ok(CosmosNetwork::WasmdLocal),
            "sei-testnet" => Ok(CosmosNetwork::SeiTestnet),
            "stargaze-testnet" => Ok(CosmosNetwork::StargazeTestnet),
            "stargaze-mainnet" => Ok(CosmosNetwork::StargazeMainnet),
            _ => Err(anyhow::anyhow!("Unknown network: {s}")),
        }
    }
}

impl CosmosNetwork {
    pub async fn connect(self) -> Result<Cosmos> {
        self.builder().build().await
    }

    pub fn builder(self) -> CosmosBuilder {
        match self {
            CosmosNetwork::JunoTestnet => CosmosBuilder::new_juno_testnet(),
            CosmosNetwork::JunoMainnet => CosmosBuilder::new_juno_mainnet(),
            CosmosNetwork::JunoLocal => CosmosBuilder::new_juno_local(),
            CosmosNetwork::OsmosisMainnet => CosmosBuilder::new_osmosis_mainnet(),
            CosmosNetwork::OsmosisTestnet => CosmosBuilder::new_osmosis_testnet(),
            CosmosNetwork::OsmosisLocal => CosmosBuilder::new_osmosis_local(),
            CosmosNetwork::Dragonfire => CosmosBuilder::new_dragonfire(),
            CosmosNetwork::WasmdLocal => CosmosBuilder::new_wasmd_local(),
            CosmosNetwork::SeiTestnet => CosmosBuilder::new_sei_testnet(),
            CosmosNetwork::StargazeTestnet => CosmosBuilder::new_stargaze_testnet(),
            CosmosNetwork::StargazeMainnet => CosmosBuilder::new_stargaze_mainnet(),
        }
    }
}

impl CosmosBuilder {
    async fn build_inner(self: Arc<Self>) -> Result<CosmosInner> {
        let grpc_url = &self.grpc_url;
        let grpc_endpoint = grpc_url.parse::<Endpoint>()?;
        let grpc_endpoint = if grpc_url.starts_with("https://") {
            grpc_endpoint.tls_config(ClientTlsConfig::new())?
        } else {
            grpc_endpoint
        };
        let grpc_channel = match tokio::time::timeout(
            tokio::time::Duration::from_secs(5),
            grpc_endpoint.connect(),
        )
        .await
        {
            Ok(grpc_channel) => grpc_channel
                .with_context(|| format!("Error establishing gRPC connection to {grpc_url}"))?,
            Err(_) => anyhow::bail!("Timed out while connecting to {grpc_url}"),
        };
<<<<<<< HEAD
        let rpc_info = self.config.rpc_url.as_ref().map(|endpoint| RpcInfo {
            client: self
                .config
                .client
                .as_ref()
                .map_or_else(reqwest::Client::new, |x| x.clone()),
            endpoint: endpoint.clone(),
        });
=======
        let referer_header = self.referer_header.clone();

>>>>>>> 28c2baee
        Ok(CosmosInner {
            builder: self,
            auth_query_client: Mutex::new(
                cosmos_sdk_proto::cosmos::auth::v1beta1::query_client::QueryClient::with_interceptor(
                    grpc_channel.clone(), CosmosInterceptor(referer_header.clone())
                ),
            ),
            bank_query_client: Mutex::new(
                cosmos_sdk_proto::cosmos::bank::v1beta1::query_client::QueryClient::with_interceptor(
                    grpc_channel.clone(),CosmosInterceptor(referer_header.clone())
                ),
            ),
            tx_service_client: Mutex::new(
                cosmos_sdk_proto::cosmos::tx::v1beta1::service_client::ServiceClient::with_interceptor(
                    grpc_channel.clone(),CosmosInterceptor(referer_header.clone())
                ),
            ),
            wasm_query_client: Mutex::new(
                cosmos_sdk_proto::cosmwasm::wasm::v1::query_client::QueryClient::with_interceptor(grpc_channel.clone(), CosmosInterceptor(referer_header.clone()))
            ),
            tendermint_client: Mutex::new(
                cosmos_sdk_proto::cosmos::base::tendermint::v1beta1::service_client::ServiceClient::with_interceptor(grpc_channel.clone(), CosmosInterceptor(referer_header.clone()))
            ),
            authz_query_client: Mutex::new(
                cosmos_sdk_proto::cosmos::authz::v1beta1::query_client::QueryClient::with_interceptor(grpc_channel, CosmosInterceptor(referer_header))
            ),
            rpc_info,
        })
    }
}

impl Cosmos {
    pub async fn get_base_account(&self, address: impl Into<String>) -> Result<BaseAccount> {
        let inner = self.inner().await?;
        let req = QueryAccountRequest {
            address: address.into(),
        };
        let res = match &inner.rpc_info {
            Some(RpcInfo { client, endpoint }) => {
                make_jsonrpc_request(client, endpoint, req, "/cosmos.auth.v1beta1.Query/Account")
                    .await?
            }
            None => inner
                .auth_query_client
                .lock()
                .await
                .account(req)
                .await?
                .into_inner(),
        };

        Ok(prost::Message::decode(
            res.account.context("no account found")?.value.as_ref(),
        )?)
    }

    pub async fn all_balances(&self, address: impl Into<String>) -> Result<Vec<Coin>> {
        let address = address.into();
        let mut coins = Vec::new();
        let mut pagination = None;
        loop {
            let mut res = self
                .inner()
                .await?
                .bank_query_client
                .lock()
                .await
                .all_balances(QueryAllBalancesRequest {
                    address: address.clone(),
                    pagination: pagination.take(),
                })
                .await?
                .into_inner();
            coins.append(&mut res.balances);
            match res.pagination {
                Some(x) if !x.next_key.is_empty() => {
                    pagination = Some(PageRequest {
                        key: x.next_key,
                        offset: 0,
                        limit: 0,
                        count_total: false,
                        reverse: false,
                    })
                }
                _ => break Ok(coins),
            }
        }
    }

    pub async fn wasm_query(
        &self,
        address: impl Into<String>,
        query_data: impl Into<Vec<u8>>,
    ) -> Result<Vec<u8>> {
        let inner = self.inner().await?;
        let proto_req = QuerySmartContractStateRequest {
            address: address.into(),
            query_data: query_data.into(),
        };
        let res = match &inner.rpc_info {
            Some(RpcInfo { client, endpoint }) => {
                make_jsonrpc_request(
                    client,
                    endpoint,
                    proto_req,
                    "/cosmwasm.wasm.v1.Query/SmartContractState",
                )
                .await?
            }
            None => {
                let mut query_client = inner.wasm_query_client.lock().await;
                query_client
                    .smart_contract_state(proto_req)
                    .await?
                    .into_inner()
            }
        };
        Ok(res.data)
    }

    pub async fn wasm_query_at_height(
        &self,
        address: impl Into<String>,
        query_data: impl Into<Vec<u8>>,
        height: u64,
    ) -> Result<Vec<u8>> {
        // https://docs.cosmos.network/v0.47/run-node/interact-node#query-for-historical-state-using-rest
        let mut request = tonic::Request::new(QuerySmartContractStateRequest {
            address: address.into(),
            query_data: query_data.into(),
        });

        let metadata = request.metadata_mut();
        metadata.insert("x-cosmos-block-height", height.into());

        Ok(self
            .inner()
            .await?
            .wasm_query_client
            .lock()
            .await
            .smart_contract_state(request)
            .await?
            .into_inner()
            .data)
    }

    pub async fn wasm_raw_query(
        &self,
        address: impl Into<String>,
        key: impl Into<Vec<u8>>,
    ) -> Result<Vec<u8>> {
        Ok(self
            .inner()
            .await?
            .wasm_query_client
            .lock()
            .await
            .raw_contract_state(QueryRawContractStateRequest {
                address: address.into(),
                query_data: key.into(),
            })
            .await?
            .into_inner()
            .data)
    }

    pub async fn wasm_raw_query_at_height(
        &self,
        address: impl Into<String>,
        key: impl Into<Vec<u8>>,
        height: u64,
    ) -> Result<Vec<u8>> {
        // https://docs.cosmos.network/v0.47/run-node/interact-node#query-for-historical-state-using-rest
        let mut request = tonic::Request::new(QueryRawContractStateRequest {
            address: address.into(),
            query_data: key.into(),
        });
        let metadata = request.metadata_mut();
        metadata.insert("x-cosmos-block-height", height.into());
        Ok(self
            .inner()
            .await?
            .wasm_query_client
            .lock()
            .await
            .raw_contract_state(request)
            .await?
            .into_inner()
            .data)
    }

    pub async fn wait_for_transaction(&self, txhash: impl Into<String>) -> Result<TxResponse> {
        self.wait_for_transaction_body(txhash).await.map(|x| x.1)
    }

    pub async fn wait_for_transaction_body(
        &self,
        txhash: impl Into<String>,
    ) -> Result<(TxBody, TxResponse)> {
        const DELAY_SECONDS: u64 = 2;
        let txhash = txhash.into();
        let inner = self.inner().await?;
        for attempt in 1..=inner.builder.config.transaction_attempts {
            let mut client = inner.tx_service_client.lock().await;
            let txres = client
                .get_tx(GetTxRequest {
                    hash: txhash.clone(),
                })
                .await;
            match txres {
                Ok(txres) => {
                    let txres = txres.into_inner();
                    return Ok((
                        txres
                            .tx
                            .with_context(|| format!("Missing tx for transaction {txhash}"))?
                            .body
                            .with_context(|| format!("Missing body for transaction {txhash}"))?,
                        txres.tx_response.with_context(|| {
                            format!("Missing tx_response for transaction {txhash}")
                        })?,
                    ));
                }
                Err(e) => {
                    // For some reason, it looks like Osmosis testnet isn't returning a NotFound. Ugly workaround...
                    if e.code() == tonic::Code::NotFound || e.message().contains("not found") {
                        log::debug!(
                            "Transaction {txhash} not ready, attempt #{attempt}/{}",
                            inner.builder.config.transaction_attempts
                        );
                        tokio::time::sleep(tokio::time::Duration::from_secs(DELAY_SECONDS)).await;
                    } else {
                        return Err(e.into());
                    }
                }
            }
        }
        Err(anyhow::anyhow!(
            "Timed out waiting for {txhash} to be ready"
        ))
    }

    pub async fn list_transactions_for(
        &self,
        address: Address,
        limit: Option<u64>,
        offset: Option<u64>,
    ) -> Result<Vec<String>> {
        let x = self
            .inner()
            .await?
            .tx_service_client
            .lock()
            .await
            .get_txs_event(GetTxsEventRequest {
                events: vec![format!("message.sender='{address}'")],
                pagination: Some(PageRequest {
                    key: vec![],
                    offset: offset.unwrap_or_default(),
                    limit: limit.unwrap_or(10),
                    count_total: false,
                    reverse: false,
                }),
                order_by: OrderBy::Asc as i32,
            })
            .await?;
        Ok(x.into_inner()
            .tx_responses
            .into_iter()
            .map(|x| x.txhash)
            .collect())
    }

    pub fn get_gas_coin(&self) -> &String {
        &self.pool.manager().get_first_builder().gas_coin
    }

    fn gas_to_coins(&self, gas: u64) -> u64 {
        gas * self
            .pool
            .manager()
            .get_first_builder()
            .config
            .coins_per_kgas
            / 1000
    }

    pub fn get_gas_multiplier(&self) -> f64 {
        self.pool
            .manager()
            .get_first_builder()
            .config
            .gas_estimate_multiplier
    }

    pub async fn contract_info(&self, address: impl Into<String>) -> Result<ContractInfo> {
        self.inner()
            .await?
            .wasm_query_client
            .lock()
            .await
            .contract_info(QueryContractInfoRequest {
                address: address.into(),
            })
            .await?
            .into_inner()
            .contract_info
            .context("contract_info: missing contract_info (ironic...)")
    }

    pub async fn contract_history(
        &self,
        address: impl Into<String>,
    ) -> Result<QueryContractHistoryResponse> {
        Ok(self
            .inner()
            .await?
            .wasm_query_client
            .lock()
            .await
            .contract_history(QueryContractHistoryRequest {
                address: address.into(),
                pagination: None,
            })
            .await?
            .into_inner())
    }

    pub async fn get_block_info(&self, height: i64) -> Result<BlockInfo> {
        let res = self
            .inner()
            .await?
            .tendermint_client
            .lock()
            .await
            .get_block_by_height(GetBlockByHeightRequest { height })
            .await?
            .into_inner();
        let block_id = res.block_id.context("get_block_info: block_id is None")?;
        let block = res.block.context("get_block_info: block is None")?;
        let header = block.header.context("get_block_info: header is None")?;
        let time = header.time.context("get_block_info: time is None")?;
        let data = block.data.context("get_block_info: data is None")?;
        anyhow::ensure!(
            height == header.height,
            "Mismatched height from blockchain. Got {}, expected {height}",
            header.height
        );
        let mut txhashes = vec![];
        for tx in data.txs {
            use sha2::{Digest, Sha256};
            let mut hasher = Sha256::new();
            hasher.update(tx);
            let digest = hasher.finalize();
            txhashes.push(hex::encode_upper(digest));
        }
        Ok(BlockInfo {
            height: header.height,
            block_hash: hex::encode_upper(block_id.hash),
            timestamp: Utc.timestamp_nanos(time.seconds * 1_000_000_000 + i64::from(time.nanos)),
            txhashes,
        })
    }

    pub async fn get_earliest_block_info(&self) -> Result<BlockInfo> {
        // Really hacky, there must be a better way
        let err = match self.get_block_info(1).await {
            Ok(x) => return Ok(x),
            Err(err) => err,
        };
        if let Some(height) = err.downcast_ref::<tonic::Status>().and_then(|status| {
            let per_needle = |needle: &str| {
                let trimmed = status.message().split(needle).nth(1)?.trim();
                let stripped = trimmed.strip_suffix(')').unwrap_or(trimmed);
                stripped.parse().ok()
            };
            for needle in ["lowest height is", "base height: "] {
                if let Some(x) = per_needle(needle) {
                    return Some(x);
                }
            }
            None
        }) {
            self.get_block_info(height).await
        } else {
            Err(err)
        }
    }

    pub async fn get_latest_block_info(&self) -> Result<BlockInfo> {
        let res = self
            .inner()
            .await?
            .tendermint_client
            .lock()
            .await
            .get_latest_block(GetLatestBlockRequest {})
            .await?
            .into_inner();
        let block_id = res.block_id.context("get_block_info: block_id is None")?;
        let block = res.block.context("get_block_info: block is None")?;
        let header = block.header.context("get_block_info: header is None")?;
        let time = header.time.context("get_block_info: time is None")?;
        let data = block.data.context("get_block_info: data is None")?;
        let mut txhashes = vec![];
        for tx in data.txs {
            use sha2::{Digest, Sha256};
            let mut hasher = Sha256::new();
            hasher.update(tx);
            let digest = hasher.finalize();
            txhashes.push(hex::encode_upper(digest));
        }
        Ok(BlockInfo {
            height: header.height,
            block_hash: hex::encode_upper(block_id.hash),
            timestamp: Utc.timestamp_nanos(time.seconds * 1_000_000_000 + i64::from(time.nanos)),
            txhashes,
        })
    }
}

impl CosmosBuilder {
<<<<<<< HEAD
=======
    // same amount that CosmosJS uses:  https://github.com/cosmos/cosmjs/blob/e8e65aa0c145616ccb58625c32bffe08b46ff574/packages/cosmwasm-stargate/src/signingcosmwasmclient.ts#L550
    // and OsmoJS too: https://github.com/osmosis-labs/osmojs/blob/bacb2fc322abc3d438581f5dce049f5ae467059d/packages/osmojs/src/utils/gas/estimation.ts#L10
    const DEFAULT_GAS_ESTIMATE_MULTIPLIER: f64 = 1.3;

    pub fn get_gas_multiplier(&self) -> f64 {
        f64::from_bits(self.gas_estimate_multiplier.load(Ordering::SeqCst))
    }

    pub fn set_gas_multiplier(&self, value: f64) {
        self.gas_estimate_multiplier
            .store(value.to_bits(), Ordering::SeqCst)
    }

    pub fn set_referer_header(&mut self, value: String) {
        self.referer_header = Some(value);
    }

>>>>>>> 28c2baee
    fn new_juno_testnet() -> CosmosBuilder {
        CosmosBuilder {
            grpc_url: "http://juno-testnet-grpc.polkachu.com:12690".to_owned(),
            chain_id: "uni-6".to_owned(),
            gas_coin: "ujunox".to_owned(),
            address_type: AddressType::Juno,
<<<<<<< HEAD
            config: CosmosConfig::default(),
=======
            coins_per_kgas: 30,
            transaction_attempts: 30,
            gas_estimate_multiplier: AtomicU64::new(
                Self::DEFAULT_GAS_ESTIMATE_MULTIPLIER.to_bits(),
            ),
            referer_header: None,
>>>>>>> 28c2baee
        }
    }

    fn new_juno_local() -> CosmosBuilder {
        CosmosBuilder {
            grpc_url: "http://localhost:9090".to_owned(),
            chain_id: "testing".to_owned(),
            gas_coin: "ujunox".to_owned(),
            address_type: AddressType::Juno,
<<<<<<< HEAD
            config: CosmosConfig {
                transaction_attempts: 3, // fail faster during testing
                ..CosmosConfig::default()
            },
=======
            coins_per_kgas: 30,
            transaction_attempts: 3, // fail faster during testing
            gas_estimate_multiplier: AtomicU64::new(
                Self::DEFAULT_GAS_ESTIMATE_MULTIPLIER.to_bits(),
            ),
            referer_header: None,
>>>>>>> 28c2baee
        }
    }

    fn new_juno_mainnet() -> CosmosBuilder {
        // Found at: https://cosmos.directory/juno/nodes
        CosmosBuilder {
            grpc_url: "http://juno-grpc.polkachu.com:12690".to_owned(),
            chain_id: "juno-1".to_owned(),
            gas_coin: "ujuno".to_owned(),
            address_type: AddressType::Juno,
<<<<<<< HEAD
            config: CosmosConfig::default(),
=======
            coins_per_kgas: 30,
            transaction_attempts: 30,
            gas_estimate_multiplier: AtomicU64::new(
                Self::DEFAULT_GAS_ESTIMATE_MULTIPLIER.to_bits(),
            ),
            referer_header: None,
>>>>>>> 28c2baee
        }
    }

    fn new_osmosis_mainnet() -> CosmosBuilder {
        // Found at: https://docs.osmosis.zone/networks/
        CosmosBuilder {
            grpc_url: "http://grpc.osmosis.zone:9090".to_owned(),
            chain_id: "osmosis-1".to_owned(),
            gas_coin: "uosmo".to_owned(),
            address_type: AddressType::Osmo,
<<<<<<< HEAD
            config: CosmosConfig::default(),
=======
            coins_per_kgas: 30,
            transaction_attempts: 30,
            gas_estimate_multiplier: AtomicU64::new(
                Self::DEFAULT_GAS_ESTIMATE_MULTIPLIER.to_bits(),
            ),
            referer_header: None,
>>>>>>> 28c2baee
        }
    }

    fn new_osmosis_testnet() -> CosmosBuilder {
        // Others available at: https://docs.osmosis.zone/networks/
        CosmosBuilder {
            grpc_url: "https://grpc.osmotest5.osmosis.zone".to_owned(),
            chain_id: "osmo-test-5".to_owned(),
            gas_coin: "uosmo".to_owned(),
            address_type: AddressType::Osmo,
<<<<<<< HEAD
            config: CosmosConfig::default(),
=======
            coins_per_kgas: 30,
            transaction_attempts: 30,
            gas_estimate_multiplier: AtomicU64::new(
                Self::DEFAULT_GAS_ESTIMATE_MULTIPLIER.to_bits(),
            ),
            referer_header: None,
>>>>>>> 28c2baee
        }
    }

    fn new_osmosis_local() -> CosmosBuilder {
        CosmosBuilder {
            grpc_url: "http://localhost:9090".to_owned(),
            chain_id: "localosmosis".to_owned(),
            gas_coin: "uosmo".to_owned(),
            address_type: AddressType::Osmo,
<<<<<<< HEAD
            config: CosmosConfig::default(),
=======
            coins_per_kgas: 30,
            transaction_attempts: 30,
            gas_estimate_multiplier: AtomicU64::new(
                Self::DEFAULT_GAS_ESTIMATE_MULTIPLIER.to_bits(),
            ),
            referer_header: None,
>>>>>>> 28c2baee
        }
    }

    fn new_dragonfire() -> CosmosBuilder {
        CosmosBuilder {
            grpc_url: "https://grpc-v4-udb8dydv.dragonfire.sandbox.levana.finance:443".to_owned(),
            chain_id: "dragonfire-4".to_owned(),
            gas_coin: "udragonfire".to_owned(),
            address_type: AddressType::Levana,
<<<<<<< HEAD
            config: CosmosConfig::default(),
=======
            coins_per_kgas: 30,
            transaction_attempts: 30,
            gas_estimate_multiplier: AtomicU64::new(
                Self::DEFAULT_GAS_ESTIMATE_MULTIPLIER.to_bits(),
            ),
            referer_header: None,
>>>>>>> 28c2baee
        }
    }

    fn new_wasmd_local() -> CosmosBuilder {
        CosmosBuilder {
            grpc_url: "http://localhost:9090".to_owned(),
            chain_id: "localwasmd".to_owned(),
            gas_coin: "uwasm".to_owned(),
            address_type: AddressType::Wasm,
<<<<<<< HEAD
            config: CosmosConfig::default(),
=======
            coins_per_kgas: 30,
            transaction_attempts: 30,
            gas_estimate_multiplier: AtomicU64::new(
                Self::DEFAULT_GAS_ESTIMATE_MULTIPLIER.to_bits(),
            ),
            referer_header: None,
>>>>>>> 28c2baee
        }
    }
    fn new_sei_testnet() -> CosmosBuilder {
        CosmosBuilder {
            grpc_url: "https://grpc.atlantic-2.seinetwork.io/".to_owned(),
            chain_id: "atlantic-2".to_owned(),
            gas_coin: "usei".to_owned(),
            address_type: AddressType::Sei,
<<<<<<< HEAD
            config: CosmosConfig::default(),
=======
            coins_per_kgas: 30,
            transaction_attempts: 30,
            gas_estimate_multiplier: AtomicU64::new(
                Self::DEFAULT_GAS_ESTIMATE_MULTIPLIER.to_bits(),
            ),
            referer_header: None,
>>>>>>> 28c2baee
        }
    }

    fn new_stargaze_testnet() -> CosmosBuilder {
        // https://github.com/cosmos/chain-registry/blob/master/testnets/stargazetestnet/chain.json
        CosmosBuilder {
            grpc_url: "http://grpc-1.elgafar-1.stargaze-apis.com:26660".to_owned(),
            chain_id: "elgafar-1".to_owned(),
            // https://github.com/cosmos/chain-registry/blob/master/testnets/stargazetestnet/assetlist.json
            gas_coin: "ustars".to_owned(),
            address_type: AddressType::Stargaze,
<<<<<<< HEAD
            config: CosmosConfig::default(),
=======
            coins_per_kgas: 30,
            transaction_attempts: 30,
            gas_estimate_multiplier: AtomicU64::new(
                Self::DEFAULT_GAS_ESTIMATE_MULTIPLIER.to_bits(),
            ),
            referer_header: None,
>>>>>>> 28c2baee
        }
    }

    fn new_stargaze_mainnet() -> CosmosBuilder {
        // https://github.com/cosmos/chain-registry/blob/master/stargaze/chain.json
        CosmosBuilder {
            grpc_url: "http://stargaze-grpc.polkachu.com:13790".to_owned(),
            chain_id: "stargaze-1".to_owned(),
            // https://github.com/cosmos/chain-registry/blob/master/stargaze/assetlist.json
            gas_coin: "ustars".to_owned(),
            address_type: AddressType::Stargaze,
<<<<<<< HEAD
            config: CosmosConfig::default(),
=======
            coins_per_kgas: 30,
            transaction_attempts: 30,
            gas_estimate_multiplier: AtomicU64::new(
                Self::DEFAULT_GAS_ESTIMATE_MULTIPLIER.to_bits(),
            ),
            referer_header: None,
>>>>>>> 28c2baee
        }
    }
}

#[derive(Debug)]
pub struct BlockInfo {
    pub height: i64,
    pub block_hash: String,
    pub timestamp: DateTime<Utc>,
    pub txhashes: Vec<String>,
}

#[derive(Default)]
pub struct TxBuilder {
    messages: Vec<cosmos_sdk_proto::Any>,
    memo: Option<String>,
    skip_code_check: bool,
}

impl TxBuilder {
    pub fn add_message(mut self, msg: impl Into<TypedMessage>) -> Self {
        self.messages.push(msg.into().0);
        self
    }

    pub fn add_message_mut(&mut self, msg: impl Into<TypedMessage>) {
        self.messages.push(msg.into().0);
    }

    pub fn add_update_contract_admin(
        mut self,
        contract: impl HasAddress,
        wallet: impl HasAddress,
        new_admin: impl HasAddress,
    ) -> Self {
        self.add_update_contract_admin_mut(contract, wallet, new_admin);
        self
    }

    pub fn add_update_contract_admin_mut(
        &mut self,
        contract: impl HasAddress,
        wallet: impl HasAddress,
        new_admin: impl HasAddress,
    ) {
        self.add_message_mut(MsgUpdateAdmin {
            sender: wallet.get_address_string(),
            new_admin: new_admin.get_address_string(),
            contract: contract.get_address_string(),
        });
    }

    pub fn add_execute_message(
        mut self,
        contract: impl HasAddress,
        wallet: impl HasAddress,
        funds: Vec<Coin>,
        msg: impl serde::Serialize,
    ) -> Result<Self> {
        self.add_execute_message_mut(contract, wallet, funds, msg)?;
        Ok(self)
    }

    pub fn add_execute_message_mut(
        &mut self,
        contract: impl HasAddress,
        wallet: impl HasAddress,
        funds: Vec<Coin>,
        msg: impl serde::Serialize,
    ) -> Result<()> {
        self.add_message_mut(MsgExecuteContract {
            sender: wallet.get_address_string(),
            contract: contract.get_address_string(),
            msg: serde_json::to_vec(&msg)?,
            funds,
        });
        Ok(())
    }

    pub fn set_memo(mut self, memo: impl Into<String>) -> Self {
        self.memo = Some(memo.into());
        self
    }

    pub fn set_optional_memo(mut self, memo: impl Into<Option<String>>) -> Self {
        self.memo = memo.into();
        self
    }

    /// When calling [TxBuilder::sign_and_broadcast], skip the check of whether the code is 0
    pub fn skip_code_check(mut self, skip_code_check: bool) -> Self {
        self.skip_code_check = skip_code_check;
        self
    }

    /// Simulate the amount of gas needed to run a transaction.
    pub async fn simulate(&self, cosmos: &Cosmos, wallet: &Wallet) -> Result<FullSimulateResponse> {
        let base_account = cosmos.get_base_account(wallet.address()).await?;

        // Deal with account sequence errors, overall relevant issue is: https://phobosfinance.atlassian.net/browse/PERP-283
        //
        // There may be a bug in Cosmos where simulating expects the wrong
        // sequence number. So: we simulate, trying out the suggested sequence
        // number if necessary, and then we broadcast, again trying the sequence
        // number they recommend if necessary.
        //
        // See: https://github.com/cosmos/cosmos-sdk/issues/11597

        Ok(
            match self
                .simulate_inner(cosmos, wallet, base_account.sequence)
                .await
            {
                Ok(pair) => pair,
                Err(ExpectedSequenceError::RealError(e)) => return Err(e),
                Err(ExpectedSequenceError::NewNumber(x, e)) => {
                    log::warn!("Received an account sequence error while simulating a transaction, retrying with new number {x}: {e:?}");
                    self.simulate_inner(cosmos, wallet, x).await?
                }
            },
        )
    }

    /// Sign transaction, broadcast, wait for it to complete, confirm that it was successful
    /// the gas amount is determined automatically by running a simulation first and padding by a multiplier
    /// the multiplier can by adjusted by calling [Cosmos::set_gas_multiplier]
    pub async fn sign_and_broadcast(&self, cosmos: &Cosmos, wallet: &Wallet) -> Result<TxResponse> {
        let simres = self.simulate(cosmos, wallet).await?;
        self.inner_sign_and_broadcast(
            cosmos,
            wallet,
            simres.body,
            // Gas estimation is not perfect, so we need to adjust it by a multiplier to account for drift
            // Since we're already estimating and padding, the loss of precision from f64 to u64 is negligible
            (simres.gas_used as f64 * cosmos.get_gas_multiplier()) as u64,
        )
        .await
    }

    /// Sign transaction, broadcast, wait for it to complete, confirm that it was successful
    /// unlike sign_and_broadcast(), the gas amount is explicit here and therefore no simulation is run
    pub async fn sign_and_broadcast_with_gas(
        &self,
        cosmos: &Cosmos,
        wallet: &Wallet,
        gas_to_request: u64,
    ) -> Result<TxResponse> {
        self.inner_sign_and_broadcast(cosmos, wallet, self.make_tx_body(), gas_to_request)
            .await
    }

    async fn inner_sign_and_broadcast(
        &self,
        cosmos: &Cosmos,
        wallet: &Wallet,
        body: TxBody,
        gas_to_request: u64,
    ) -> Result<TxResponse> {
        let base_account = cosmos.get_base_account(wallet.address()).await?;

        match self
            .sign_and_broadcast_with(
                cosmos,
                wallet,
                base_account.account_number,
                base_account.sequence,
                body.clone(),
                gas_to_request,
            )
            .await
        {
            Ok(res) => Ok(res),
            Err(ExpectedSequenceError::RealError(e)) => Err(e),
            Err(ExpectedSequenceError::NewNumber(x, e)) => {
                log::warn!("Received an account sequence error while broadcasting a transaction, retrying with new number {x}: {e:?}");
                self.sign_and_broadcast_with(
                    cosmos,
                    wallet,
                    base_account.account_number,
                    x,
                    body,
                    gas_to_request,
                )
                .await
                .map_err(|x| x.into())
            }
        }
    }

    fn make_signer_infos(&self, wallet: &Wallet, sequence: u64) -> Vec<SignerInfo> {
        vec![SignerInfo {
            public_key: Some(cosmos_sdk_proto::Any {
                type_url: "/cosmos.crypto.secp256k1.PubKey".to_owned(),
                value: cosmos_sdk_proto::tendermint::crypto::PublicKey {
                    sum: Some(
                        cosmos_sdk_proto::tendermint::crypto::public_key::Sum::Ed25519(
                            wallet.public_key_bytes().to_owned(),
                        ),
                    ),
                }
                .encode_to_vec(),
            }),
            mode_info: Some(ModeInfo {
                sum: Some(
                    cosmos_sdk_proto::cosmos::tx::v1beta1::mode_info::Sum::Single(
                        cosmos_sdk_proto::cosmos::tx::v1beta1::mode_info::Single { mode: 1 },
                    ),
                ),
            }),
            sequence,
        }]
    }

    /// Make a [TxBody] for this builder
    fn make_tx_body(&self) -> TxBody {
        TxBody {
            messages: self.messages.clone(),
            memo: self.memo.as_deref().unwrap_or_default().to_owned(),
            timeout_height: 0,
            extension_options: vec![],
            non_critical_extension_options: vec![],
        }
    }

    /// Simulate to calculate the gas costs
    async fn simulate_inner(
        &self,
        cosmos: &Cosmos,
        wallet: &Wallet,
        sequence: u64,
    ) -> Result<FullSimulateResponse, ExpectedSequenceError> {
        let body = self.make_tx_body();

        // First simulate the request with no signature and fake gas
        let simulate_tx = Tx {
            auth_info: Some(AuthInfo {
                fee: Some(Fee {
                    amount: vec![],
                    gas_limit: 0,
                    payer: "".to_owned(),
                    granter: "".to_owned(),
                }),
                signer_infos: self.make_signer_infos(wallet, sequence),
            }),
            signatures: vec![vec![]],
            body: Some(body.clone()),
        };

        #[allow(deprecated)]
        let simulate_req = SimulateRequest {
            tx: None,
            tx_bytes: simulate_tx.encode_to_vec(),
        };

        let simres = {
            let inner = cosmos.inner().await?;
            match &inner.rpc_info {
                Some(RpcInfo { client, endpoint }) => {
                    make_jsonrpc_request(
                        client,
                        endpoint,
                        simulate_req,
                        "/cosmos.tx.v1beta1.Service/Simulate",
                    )
                    .await?
                }
                None => {
                    let simres = inner
                        .tx_service_client
                        .lock()
                        .await
                        .simulate(simulate_req)
                        .await;
                    // PERP-283: detect account sequence mismatches
                    match simres {
                        Ok(simres) => simres.into_inner(),
                        Err(e) => {
                            let is_sequence = get_expected_sequence(e.message());
                            let e =
                                anyhow::Error::from(e).context("Unable to simulate transaction");
                            return match is_sequence {
                                None => Err(ExpectedSequenceError::RealError(e)),
                                Some(number) => Err(ExpectedSequenceError::NewNumber(number, e)),
                            };
                        }
                    }
                }
            }
        };

        let gas_used = simres
            .gas_info
            .as_ref()
            .context("Missing gas_info in SimulateResponse")?
            .gas_used;

        Ok(FullSimulateResponse {
            body,
            simres,
            gas_used,
        })
    }

    async fn sign_and_broadcast_with(
        &self,
        cosmos: &Cosmos,
        wallet: &Wallet,
        account_number: u64,
        sequence: u64,
        body: TxBody,
        gas_to_request: u64,
    ) -> Result<TxResponse, ExpectedSequenceError> {
        let auth_info = AuthInfo {
            signer_infos: self.make_signer_infos(wallet, sequence),
            fee: Some(Fee {
                amount: vec![Coin {
                    denom: cosmos.pool.manager().get_first_builder().gas_coin.clone(),
                    amount: cosmos.gas_to_coins(gas_to_request).to_string(),
                }],
                gas_limit: gas_to_request,
                payer: "".to_owned(),
                granter: "".to_owned(),
            }),
        };

        let sign_doc = SignDoc {
            body_bytes: body.encode_to_vec(),
            auth_info_bytes: auth_info.encode_to_vec(),
            chain_id: cosmos.pool.manager().get_first_builder().chain_id.clone(),
            account_number,
        };
        let sign_doc_bytes = sign_doc.encode_to_vec();
        let signature = wallet.sign_bytes(&sign_doc_bytes);

        let tx = Tx {
            body: Some(body),
            auth_info: Some(auth_info),
            signatures: vec![signature.serialize_compact().to_vec()],
        };

        let inner = cosmos.inner().await?;
        let req = BroadcastTxRequest {
            tx_bytes: tx.encode_to_vec(),
            mode: BroadcastMode::Sync as i32,
        };
        let res = match &inner.rpc_info {
            Some(RpcInfo { client, endpoint }) => {
                make_jsonrpc_request(
                    client,
                    endpoint,
                    req,
                    "/cosmos.tx.v1beta1.Service/BroadcastTx",
                )
                .await?
            }
            None => inner
                .tx_service_client
                .lock()
                .await
                .broadcast_tx(req)
                .await
                .context("Unable to broadcast transaction")?
                .into_inner(),
        }
        .tx_response
        .context("Missing inner tx_response")?;

        if !self.skip_code_check && res.code != 0 {
            let e = anyhow::anyhow!(
                "Initial transaction broadcast failed with code {}. Raw log: {}",
                res.code,
                res.raw_log
            );
            let is_sequence = get_expected_sequence(&res.raw_log);
            return Err(match is_sequence {
                None => ExpectedSequenceError::RealError(e),
                Some(number) => ExpectedSequenceError::NewNumber(number, e),
            });
        };

        log::debug!("Initial BroadcastTxResponse: {res:?}");

        let res = cosmos.wait_for_transaction(res.txhash).await?;
        if !self.skip_code_check && res.code != 0 {
            // We don't do the account sequence mismatch hack work here, once a
            // transaction actually lands on the chain we don't want to ever
            // automatically retry.
            return Err(ExpectedSequenceError::RealError(anyhow::anyhow!(
                "Transaction failed with code {}. Raw log: {}",
                res.code,
                res.raw_log
            )));
        };

        log::debug!("TxResponse: {res:?}");

        Ok(res)
    }
}

pub struct TypedMessage(cosmos_sdk_proto::Any);

impl TypedMessage {
    pub fn new(inner: cosmos_sdk_proto::Any) -> Self {
        TypedMessage(inner)
    }

    pub fn into_inner(self) -> cosmos_sdk_proto::Any {
        self.0
    }
}

impl From<MsgStoreCode> for TypedMessage {
    fn from(msg: MsgStoreCode) -> Self {
        TypedMessage(cosmos_sdk_proto::Any {
            type_url: "/cosmwasm.wasm.v1.MsgStoreCode".to_owned(),
            value: msg.encode_to_vec(),
        })
    }
}

impl From<MsgInstantiateContract> for TypedMessage {
    fn from(msg: MsgInstantiateContract) -> Self {
        TypedMessage(cosmos_sdk_proto::Any {
            type_url: "/cosmwasm.wasm.v1.MsgInstantiateContract".to_owned(),
            value: msg.encode_to_vec(),
        })
    }
}

impl From<MsgMigrateContract> for TypedMessage {
    fn from(msg: MsgMigrateContract) -> Self {
        TypedMessage(cosmos_sdk_proto::Any {
            type_url: "/cosmwasm.wasm.v1.MsgMigrateContract".to_owned(),
            value: msg.encode_to_vec(),
        })
    }
}

impl From<MsgExecuteContract> for TypedMessage {
    fn from(msg: MsgExecuteContract) -> Self {
        TypedMessage(cosmos_sdk_proto::Any {
            type_url: "/cosmwasm.wasm.v1.MsgExecuteContract".to_owned(),
            value: msg.encode_to_vec(),
        })
    }
}

impl From<MsgUpdateAdmin> for TypedMessage {
    fn from(msg: MsgUpdateAdmin) -> Self {
        TypedMessage(cosmos_sdk_proto::Any {
            type_url: "/cosmwasm.wasm.v1.MsgUpdateAdmin".to_owned(),
            value: msg.encode_to_vec(),
        })
    }
}

impl From<MsgSend> for TypedMessage {
    fn from(msg: MsgSend) -> Self {
        TypedMessage(cosmos_sdk_proto::Any {
            type_url: "/cosmos.bank.v1beta1.MsgSend".to_owned(),
            value: msg.encode_to_vec(),
        })
    }
}

pub trait HasCosmos {
    fn get_cosmos(&self) -> &Cosmos;
}

impl HasCosmos for Cosmos {
    fn get_cosmos(&self) -> &Cosmos {
        self
    }
}

impl<T: HasCosmos> HasCosmos for &T {
    fn get_cosmos(&self) -> &Cosmos {
        HasCosmos::get_cosmos(*self)
    }
}

/// Returned the expected account sequence mismatch based on an error message, if present
fn get_expected_sequence(message: &str) -> Option<u64> {
    for line in message.lines() {
        if let Some(x) = get_expected_sequence_single(line) {
            return Some(x);
        }
    }
    None
}

fn get_expected_sequence_single(message: &str) -> Option<u64> {
    let s = message.strip_prefix("account sequence mismatch, expected ")?;
    let comma = s.find(',')?;
    s[..comma].parse().ok()
}

/// Either a real error that should be propagated, or a new account sequence number to try
enum ExpectedSequenceError {
    RealError(anyhow::Error),
    NewNumber(u64, anyhow::Error),
}

impl From<anyhow::Error> for ExpectedSequenceError {
    fn from(e: anyhow::Error) -> Self {
        ExpectedSequenceError::RealError(e)
    }
}

impl From<ExpectedSequenceError> for anyhow::Error {
    fn from(e: ExpectedSequenceError) -> Self {
        match e {
            ExpectedSequenceError::RealError(e) => e,
            ExpectedSequenceError::NewNumber(_, e) => e,
        }
    }
}

#[cfg(test)]
mod tests {
    use super::*;

    #[test]
    fn get_expected_sequence_good() {
        assert_eq!(
            get_expected_sequence("account sequence mismatch, expected 5, got 0"),
            Some(5)
        );
        assert_eq!(
            get_expected_sequence("account sequence mismatch, expected 2, got 7"),
            Some(2)
        );
        assert_eq!(
            get_expected_sequence("account sequence mismatch, expected 20000001, got 7"),
            Some(20000001)
        );
    }

    #[test]
    fn get_expected_sequence_extra_prelude() {
        assert_eq!(
            get_expected_sequence("blah blah blah\n\naccount sequence mismatch, expected 5, got 0"),
            Some(5)
        );
        assert_eq!(
            get_expected_sequence(
                "foajodifjaolkdfjas aiodjfaof\n\n\naccount sequence mismatch, expected 2, got 7"
            ),
            Some(2)
        );
        assert_eq!(
            get_expected_sequence(
                "iiiiiiiiiiiiii\n\naccount sequence mismatch, expected 20000001, got 7"
            ),
            Some(20000001)
        );
    }

    #[test]
    fn get_expected_sequence_bad() {
        assert_eq!(
            get_expected_sequence("Totally different error message"),
            None
        );
        assert_eq!(
            get_expected_sequence("account sequence mismatch, expected XXXXX, got 7"),
            None
        );
    }

    #[test]
    fn gas_estimate_multiplier() {
        let mut cosmos = CosmosBuilder::new_osmosis_testnet();

        // the same as sign_and_broadcast()
        let multiply_estimated_gas = |cosmos: &CosmosBuilder, gas_used: u64| -> u64 {
            (gas_used as f64 * cosmos.config.gas_estimate_multiplier) as u64
        };

        assert_eq!(multiply_estimated_gas(&cosmos, 1234), 1604);
        cosmos.config.gas_estimate_multiplier = 4.2;
        assert_eq!(multiply_estimated_gas(&cosmos, 1234), 5182);
    }
}

pub struct FullSimulateResponse {
    pub body: TxBody,
    pub simres: SimulateResponse,
    pub gas_used: u64,
}<|MERGE_RESOLUTION|>--- conflicted
+++ resolved
@@ -133,17 +133,8 @@
 
 /// Internal data structure containing gRPC clients.
 pub struct CosmosInner {
-<<<<<<< HEAD
     pub(crate) builder: Arc<CosmosBuilder>,
-    auth_query_client:
-        Mutex<cosmos_sdk_proto::cosmos::auth::v1beta1::query_client::QueryClient<Channel>>,
-    bank_query_client:
-        Mutex<cosmos_sdk_proto::cosmos::bank::v1beta1::query_client::QueryClient<Channel>>,
-    tx_service_client:
-        Mutex<cosmos_sdk_proto::cosmos::tx::v1beta1::service_client::ServiceClient<Channel>>,
-    wasm_query_client:
-        Mutex<cosmos_sdk_proto::cosmwasm::wasm::v1::query_client::QueryClient<Channel>>,
-=======
+    pub(crate) rpc_info: Option<RpcInfo>,
     auth_query_client: Mutex<
         cosmos_sdk_proto::cosmos::auth::v1beta1::query_client::QueryClient<
             InterceptedService<Channel, CosmosInterceptor>,
@@ -164,7 +155,6 @@
             InterceptedService<Channel, CosmosInterceptor>,
         >,
     >,
->>>>>>> 28c2baee
     tendermint_client: Mutex<
         cosmos_sdk_proto::cosmos::base::tendermint::v1beta1::service_client::ServiceClient<
             InterceptedService<Channel, CosmosInterceptor>,
@@ -175,17 +165,11 @@
             InterceptedService<Channel, CosmosInterceptor>,
         >,
     >,
-<<<<<<< HEAD
-    pub(crate) authz_query_client:
-        Mutex<cosmos_sdk_proto::cosmos::authz::v1beta1::query_client::QueryClient<Channel>>,
-    pub(crate) rpc_info: Option<RpcInfo>,
 }
 
 pub(crate) struct RpcInfo {
     client: reqwest::Client,
     endpoint: String,
-=======
->>>>>>> 28c2baee
 }
 
 #[derive(Clone, Copy, Debug, Hash, PartialEq, Eq)]
@@ -229,8 +213,10 @@
     pub coins_per_kgas: u64,
 
     /// How many attempts to give a transaction before giving up
-<<<<<<< HEAD
     pub transaction_attempts: usize,
+
+    /// Referrer header that can be set
+    referer_header: Option<String>,
 }
 
 impl Default for CosmosConfig {
@@ -244,13 +230,9 @@
             gas_estimate_multiplier: DEFAULT_GAS_ESTIMATE_MULTIPLIER,
             coins_per_kgas: 30,
             transaction_attempts: 30,
-        }
-    }
-=======
-    transaction_attempts: usize,
-    /// Referrer header that can be set
-    referer_header: Option<String>,
->>>>>>> 28c2baee
+            referer_header: None,
+        }
+    }
 }
 
 impl CosmosBuilder {
@@ -406,7 +388,6 @@
                 .with_context(|| format!("Error establishing gRPC connection to {grpc_url}"))?,
             Err(_) => anyhow::bail!("Timed out while connecting to {grpc_url}"),
         };
-<<<<<<< HEAD
         let rpc_info = self.config.rpc_url.as_ref().map(|endpoint| RpcInfo {
             client: self
                 .config
@@ -415,10 +396,9 @@
                 .map_or_else(reqwest::Client::new, |x| x.clone()),
             endpoint: endpoint.clone(),
         });
-=======
-        let referer_header = self.referer_header.clone();
-
->>>>>>> 28c2baee
+
+        let referer_header = self.config.referer_header.clone();
+
         Ok(CosmosInner {
             builder: self,
             auth_query_client: Mutex::new(
@@ -842,42 +822,17 @@
 }
 
 impl CosmosBuilder {
-<<<<<<< HEAD
-=======
-    // same amount that CosmosJS uses:  https://github.com/cosmos/cosmjs/blob/e8e65aa0c145616ccb58625c32bffe08b46ff574/packages/cosmwasm-stargate/src/signingcosmwasmclient.ts#L550
-    // and OsmoJS too: https://github.com/osmosis-labs/osmojs/blob/bacb2fc322abc3d438581f5dce049f5ae467059d/packages/osmojs/src/utils/gas/estimation.ts#L10
-    const DEFAULT_GAS_ESTIMATE_MULTIPLIER: f64 = 1.3;
-
-    pub fn get_gas_multiplier(&self) -> f64 {
-        f64::from_bits(self.gas_estimate_multiplier.load(Ordering::SeqCst))
-    }
-
-    pub fn set_gas_multiplier(&self, value: f64) {
-        self.gas_estimate_multiplier
-            .store(value.to_bits(), Ordering::SeqCst)
-    }
-
     pub fn set_referer_header(&mut self, value: String) {
-        self.referer_header = Some(value);
-    }
-
->>>>>>> 28c2baee
+        self.config.referer_header = Some(value);
+    }
+
     fn new_juno_testnet() -> CosmosBuilder {
         CosmosBuilder {
             grpc_url: "http://juno-testnet-grpc.polkachu.com:12690".to_owned(),
             chain_id: "uni-6".to_owned(),
             gas_coin: "ujunox".to_owned(),
             address_type: AddressType::Juno,
-<<<<<<< HEAD
             config: CosmosConfig::default(),
-=======
-            coins_per_kgas: 30,
-            transaction_attempts: 30,
-            gas_estimate_multiplier: AtomicU64::new(
-                Self::DEFAULT_GAS_ESTIMATE_MULTIPLIER.to_bits(),
-            ),
-            referer_header: None,
->>>>>>> 28c2baee
         }
     }
 
@@ -887,19 +842,10 @@
             chain_id: "testing".to_owned(),
             gas_coin: "ujunox".to_owned(),
             address_type: AddressType::Juno,
-<<<<<<< HEAD
             config: CosmosConfig {
                 transaction_attempts: 3, // fail faster during testing
                 ..CosmosConfig::default()
             },
-=======
-            coins_per_kgas: 30,
-            transaction_attempts: 3, // fail faster during testing
-            gas_estimate_multiplier: AtomicU64::new(
-                Self::DEFAULT_GAS_ESTIMATE_MULTIPLIER.to_bits(),
-            ),
-            referer_header: None,
->>>>>>> 28c2baee
         }
     }
 
@@ -910,16 +856,7 @@
             chain_id: "juno-1".to_owned(),
             gas_coin: "ujuno".to_owned(),
             address_type: AddressType::Juno,
-<<<<<<< HEAD
             config: CosmosConfig::default(),
-=======
-            coins_per_kgas: 30,
-            transaction_attempts: 30,
-            gas_estimate_multiplier: AtomicU64::new(
-                Self::DEFAULT_GAS_ESTIMATE_MULTIPLIER.to_bits(),
-            ),
-            referer_header: None,
->>>>>>> 28c2baee
         }
     }
 
@@ -930,16 +867,7 @@
             chain_id: "osmosis-1".to_owned(),
             gas_coin: "uosmo".to_owned(),
             address_type: AddressType::Osmo,
-<<<<<<< HEAD
             config: CosmosConfig::default(),
-=======
-            coins_per_kgas: 30,
-            transaction_attempts: 30,
-            gas_estimate_multiplier: AtomicU64::new(
-                Self::DEFAULT_GAS_ESTIMATE_MULTIPLIER.to_bits(),
-            ),
-            referer_header: None,
->>>>>>> 28c2baee
         }
     }
 
@@ -950,16 +878,7 @@
             chain_id: "osmo-test-5".to_owned(),
             gas_coin: "uosmo".to_owned(),
             address_type: AddressType::Osmo,
-<<<<<<< HEAD
             config: CosmosConfig::default(),
-=======
-            coins_per_kgas: 30,
-            transaction_attempts: 30,
-            gas_estimate_multiplier: AtomicU64::new(
-                Self::DEFAULT_GAS_ESTIMATE_MULTIPLIER.to_bits(),
-            ),
-            referer_header: None,
->>>>>>> 28c2baee
         }
     }
 
@@ -969,16 +888,7 @@
             chain_id: "localosmosis".to_owned(),
             gas_coin: "uosmo".to_owned(),
             address_type: AddressType::Osmo,
-<<<<<<< HEAD
             config: CosmosConfig::default(),
-=======
-            coins_per_kgas: 30,
-            transaction_attempts: 30,
-            gas_estimate_multiplier: AtomicU64::new(
-                Self::DEFAULT_GAS_ESTIMATE_MULTIPLIER.to_bits(),
-            ),
-            referer_header: None,
->>>>>>> 28c2baee
         }
     }
 
@@ -988,16 +898,7 @@
             chain_id: "dragonfire-4".to_owned(),
             gas_coin: "udragonfire".to_owned(),
             address_type: AddressType::Levana,
-<<<<<<< HEAD
             config: CosmosConfig::default(),
-=======
-            coins_per_kgas: 30,
-            transaction_attempts: 30,
-            gas_estimate_multiplier: AtomicU64::new(
-                Self::DEFAULT_GAS_ESTIMATE_MULTIPLIER.to_bits(),
-            ),
-            referer_header: None,
->>>>>>> 28c2baee
         }
     }
 
@@ -1007,16 +908,7 @@
             chain_id: "localwasmd".to_owned(),
             gas_coin: "uwasm".to_owned(),
             address_type: AddressType::Wasm,
-<<<<<<< HEAD
             config: CosmosConfig::default(),
-=======
-            coins_per_kgas: 30,
-            transaction_attempts: 30,
-            gas_estimate_multiplier: AtomicU64::new(
-                Self::DEFAULT_GAS_ESTIMATE_MULTIPLIER.to_bits(),
-            ),
-            referer_header: None,
->>>>>>> 28c2baee
         }
     }
     fn new_sei_testnet() -> CosmosBuilder {
@@ -1025,16 +917,7 @@
             chain_id: "atlantic-2".to_owned(),
             gas_coin: "usei".to_owned(),
             address_type: AddressType::Sei,
-<<<<<<< HEAD
             config: CosmosConfig::default(),
-=======
-            coins_per_kgas: 30,
-            transaction_attempts: 30,
-            gas_estimate_multiplier: AtomicU64::new(
-                Self::DEFAULT_GAS_ESTIMATE_MULTIPLIER.to_bits(),
-            ),
-            referer_header: None,
->>>>>>> 28c2baee
         }
     }
 
@@ -1046,16 +929,7 @@
             // https://github.com/cosmos/chain-registry/blob/master/testnets/stargazetestnet/assetlist.json
             gas_coin: "ustars".to_owned(),
             address_type: AddressType::Stargaze,
-<<<<<<< HEAD
             config: CosmosConfig::default(),
-=======
-            coins_per_kgas: 30,
-            transaction_attempts: 30,
-            gas_estimate_multiplier: AtomicU64::new(
-                Self::DEFAULT_GAS_ESTIMATE_MULTIPLIER.to_bits(),
-            ),
-            referer_header: None,
->>>>>>> 28c2baee
         }
     }
 
@@ -1067,16 +941,7 @@
             // https://github.com/cosmos/chain-registry/blob/master/stargaze/assetlist.json
             gas_coin: "ustars".to_owned(),
             address_type: AddressType::Stargaze,
-<<<<<<< HEAD
             config: CosmosConfig::default(),
-=======
-            coins_per_kgas: 30,
-            transaction_attempts: 30,
-            gas_estimate_multiplier: AtomicU64::new(
-                Self::DEFAULT_GAS_ESTIMATE_MULTIPLIER.to_bits(),
-            ),
-            referer_header: None,
->>>>>>> 28c2baee
         }
     }
 }
